--- conflicted
+++ resolved
@@ -20,7 +20,6 @@
 // Fetch Bangs from DuckDuckGo and load custom Bangs.
 (async () => {
   const res = await fetch(new Request("https://duckduckgo.com/bang.js"));
-<<<<<<< HEAD
   ddgBangs = await res.json();
   for (const bang of ddgBangs) {
     bangs[bang.t] = {
@@ -33,7 +32,7 @@
       for (const [, bang] of Object.entries(customBangs)) {
         bangs[bang.bang] = {
           url: bang.url,
-          urlEncodeQuery: bang.urlEncodeQuery  // default to true since we don't have this info
+          urlEncodeQuery: bang.urlEncodeQuery
         }
       }
     },
@@ -41,15 +40,6 @@
       // TODO: Handle errors.
     }
   );
-=======
-  bangs = await res.json();
-  // Remap bangs to: bang -> target.
-  bangs = bangs.map((item) => ({ [item.t]: item.u }));
-  bangs = Object.assign({}, ...bangs);
-  // "bang!" is mapped to the relative URL "/bang?q={{{s}}}"
-  // "bangs!" correctly points to "https://duckduckgo.com/bang?q={{{s}}}"
-  bangs["bang"] = bangs["bangs"];
->>>>>>> 6dd101e9
 })();
 
 browser.webRequest.onBeforeRequest.addListener(
